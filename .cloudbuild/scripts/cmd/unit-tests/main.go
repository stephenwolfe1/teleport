/*
Copyright 2021 Gravitational, Inc.

Licensed under the Apache License, Version 2.0 (the "License");
you may not use this file except in compliance with the License.
You may obtain a copy of the License at

    http://www.apache.org/licenses/LICENSE-2.0

Unless required by applicable law or agreed to in writing, software
distributed under the License is distributed on an "AS IS" BASIS,
WITHOUT WARRANTIES OR CONDITIONS OF ANY KIND, either express or implied.
See the License for the specific language governing permissions and
limitations under the License.
*/

package main

import (
	"context"
	"flag"
	"fmt"
	"os"
	"os/exec"
	"path/filepath"
	"time"

	"github.com/gravitational/teleport/.cloudbuild/scripts/internal/artifacts"
	"github.com/gravitational/teleport/.cloudbuild/scripts/internal/changes"
	"github.com/gravitational/teleport/.cloudbuild/scripts/internal/customflag"
	"github.com/gravitational/teleport/.cloudbuild/scripts/internal/etcd"
	"github.com/gravitational/trace"
	log "github.com/sirupsen/logrus"
)

// main is just a stub that prints out an error message and sets a nonzero exit
// code on failure. All of the work happens in `innerMain()`.
func main() {
	if err := run(); err != nil {
		log.Fatalf("FAILED: %s", err.Error())
	}
}

type commandlineArgs struct {
	workspace              string
	targetBranch           string
	commitSHA              string
	buildID                string
	artifactSearchPatterns customflag.StringArray
	bucket                 string
}

func parseCommandLine() (commandlineArgs, error) {
	args := commandlineArgs{}

	flag.StringVar(&args.workspace, "workspace", "/workspace", "Fully-qualified path to the build workspace")
	flag.StringVar(&args.targetBranch, "target", "", "The PR's target branch")
	flag.StringVar(&args.commitSHA, "commit", "HEAD", "The PR's latest commit SHA")
	flag.StringVar(&args.buildID, "build", "", "The build ID")
	flag.StringVar(&args.bucket, "bucket", "", "The artifact storage bucket.")
	flag.Var(&args.artifactSearchPatterns, "a", "Path to artifacts. May be globbed, and have multiple entries.")

	flag.Parse()

	if args.workspace == "" {
		return args, trace.Errorf("workspace path must be set")
	}

	var err error
	args.workspace, err = filepath.Abs(args.workspace)
	if err != nil {
		return args, trace.Wrap(err, "Unable to resolve absolute path to workspace")
	}

	if args.targetBranch == "" {
		return args, trace.Errorf("target branch must be set")
	}

	if args.commitSHA == "" {
		return args, trace.Errorf("commit must be set")
	}

	if len(args.artifactSearchPatterns) > 0 {
		if args.buildID == "" {
			return args, trace.Errorf("build ID required to upload artifacts")
		}

		if args.bucket == "" {
			return args, trace.Errorf("storage bucket required to upload artifacts")
		}

		args.artifactSearchPatterns, err = artifacts.ValidatePatterns(args.workspace, args.artifactSearchPatterns)
		if err != nil {
			return args, trace.Wrap(err, "Bad artefact search path")
		}
	}

	return args, nil
}

// run parses the command line, performs the highlevel docs change check
// and creates the marker file if necessary
func run() error {
	args, err := parseCommandLine()
	if err != nil {
		return trace.Wrap(err)
	}

	log.Println("Analysing code changes")
	ch, err := changes.Analyze(args.workspace, args.targetBranch, args.commitSHA)
	if err != nil {
		return trace.Wrap(err, "Failed analyzing code")
	}

	hasOnlyDocChanges := ch.Docs && (!ch.Code)
	if hasOnlyDocChanges {
		log.Println("No code changes detected. Skipping tests.")
		return nil
	}

	timeoutCtx, cancel := context.WithTimeout(context.Background(), 10*time.Second)
	defer cancel()
<<<<<<< HEAD
	etcdSvc, err := etcd.Start(timeoutCtx, args.workspace)
	if err != nil {
=======
	if err := etcd.Start(cancelCtx, args.workspace, 0, 0); err != nil {
>>>>>>> 0553d3d0
		return trace.Wrap(err, "failed starting etcd")
	}
	defer etcdSvc.Stop()

	// From this point on, whatever happens we want to upload any artifacts
	// produced by the build
	defer func() {
		prefix := fmt.Sprintf("%s/artifacts", args.buildID)
		timeoutCtx, cancel := context.WithTimeout(context.Background(), 5*time.Minute)
		defer cancel()

		artifacts.FindAndUpload(timeoutCtx, args.bucket, prefix, args.artifactSearchPatterns)
	}()

	log.Printf("Running unit tests...")
	err = runUnitTests(args.workspace)
	if err != nil {
		return trace.Wrap(err, "unit tests failed")
	}

	log.Printf("PASS")

	return nil
}

func runUnitTests(workspace string) error {
	cmd := exec.Command("make", "test")
	cmd.Dir = workspace
	cmd.Env = append(os.Environ(), "TELEPORT_ETCD_TEST=yes")
	cmd.Env = append(os.Environ(), "TELEPORT_XAUTH_TEST=yes")
	cmd.Stdout = os.Stdout
	cmd.Stderr = os.Stderr

	return cmd.Run()
}<|MERGE_RESOLUTION|>--- conflicted
+++ resolved
@@ -118,14 +118,11 @@
 		return nil
 	}
 
+	log.Printf("Starting etcd...")
 	timeoutCtx, cancel := context.WithTimeout(context.Background(), 10*time.Second)
 	defer cancel()
-<<<<<<< HEAD
 	etcdSvc, err := etcd.Start(timeoutCtx, args.workspace)
 	if err != nil {
-=======
-	if err := etcd.Start(cancelCtx, args.workspace, 0, 0); err != nil {
->>>>>>> 0553d3d0
 		return trace.Wrap(err, "failed starting etcd")
 	}
 	defer etcdSvc.Stop()
